/*!
Amazon S3 releases
*/
use crate::{
    errors::*,
    get_target,
    update::{Release, ReleaseAsset, ReleaseUpdate},
    version::bump_is_greater,
};
use indicatif::ProgressStyle;
use quick_xml::events::Event;
use quick_xml::Reader;
use regex::Regex;
use std::cmp::Ordering;
use std::env;
use std::path::{Path, PathBuf};

/// Maximum number of items to retrieve from S3 API
const MAX_KEYS: u8 = 100;

/// The service end point.
///
/// Currently S3, GCS, and DigitalOcean Spaces supported.
#[derive(Clone, Copy, Debug)]
pub enum EndPoint {
    S3,
    GCS,
    DigitalOceanSpaces,
}

impl Default for EndPoint {
    fn default() -> Self {
        EndPoint::S3
    }
}

/// `ReleaseList` Builder
#[derive(Clone, Debug)]
pub struct ReleaseListBuilder {
    end_point: EndPoint,
    bucket_name: Option<String>,
    asset_prefix: Option<String>,
    target: Option<String>,
    region: Option<String>,
}

impl ReleaseListBuilder {
    /// Set the bucket name, used to build an S3 api url
    pub fn bucket_name(&mut self, name: &str) -> &mut Self {
        self.bucket_name = Some(name.to_owned());
        self
    }

    /// Set the optional asset name prefix, used to filter available assets with a prefix string
    pub fn asset_prefix(&mut self, prefix: &str) -> &mut Self {
        self.asset_prefix = Some(prefix.to_owned());
        self
    }

    /// Set the S3 region used in the download url
    pub fn region(&mut self, region: &str) -> &mut Self {
        self.region = Some(region.to_owned());
        self
    }

    /// Set the end point
    pub fn end_point(&mut self, end_point: EndPoint) -> &mut Self {
        self.end_point = end_point;
        self
    }

    /// Set the optional arch `target` name, used to filter available releases
    pub fn with_target(&mut self, target: &str) -> &mut Self {
        self.target = Some(target.to_owned());
        self
    }

    /// Verify builder args, returning a `ReleaseList`
    pub fn build(&self) -> Result<ReleaseList> {
        Ok(ReleaseList {
            end_point: self.end_point,
            bucket_name: if let Some(ref name) = self.bucket_name {
                name.to_owned()
            } else {
                bail!(Error::Config, "`bucket_name` required")
            },
            region: self.region.clone(),
            asset_prefix: self.asset_prefix.clone(),
            target: self.target.clone(),
        })
    }
}

/// `ReleaseList` provides a builder api for querying an S3 bucket,
/// returning a `Vec` of available `Release`s
#[derive(Clone, Debug)]
pub struct ReleaseList {
    end_point: EndPoint,
    bucket_name: String,
    asset_prefix: Option<String>,
    target: Option<String>,
    region: Option<String>,
}

impl ReleaseList {
    /// Initialize a ReleaseListBuilder
    pub fn configure() -> ReleaseListBuilder {
        ReleaseListBuilder {
            end_point: EndPoint::default(),
            bucket_name: None,
            asset_prefix: None,
            target: None,
            region: None,
        }
    }

    /// Retrieve a list of `Release`s.
    /// If specified, filter for those containing a specified `target`
    pub fn fetch(&self) -> Result<Vec<Release>> {
        let releases = fetch_releases_from_s3(
            self.end_point,
            &self.bucket_name,
            &self.region,
            &self.asset_prefix,
        )?;
        let releases = match self.target {
            None => releases,
            Some(ref target) => releases
                .into_iter()
                .filter(|r| r.has_target_asset(target))
                .collect::<Vec<_>>(),
        };
        Ok(releases)
    }
}

/// `s3::Update` builder
///
/// Configure download and installation from
/// `https://<bucket_name>.s3.<region>.amazonaws.com/<asset filename>`
#[derive(Debug)]
pub struct UpdateBuilder {
    end_point: EndPoint,
    bucket_name: Option<String>,
    asset_prefix: Option<String>,
    target: Option<String>,
    region: Option<String>,
    bin_name: Option<String>,
    bin_install_path: Option<PathBuf>,
    bin_path_in_archive: Option<PathBuf>,
    show_download_progress: bool,
    show_output: bool,
    no_confirm: bool,
    current_version: Option<String>,
    target_version: Option<String>,
    progress_style: Option<ProgressStyle>,
    auth_token: Option<String>,
}

impl Default for UpdateBuilder {
    fn default() -> Self {
        Self {
            end_point: EndPoint::default(),
            bucket_name: None,
            asset_prefix: None,
            target: None,
            region: None,
            bin_name: None,
            bin_install_path: None,
            bin_path_in_archive: None,
            show_download_progress: false,
            show_output: true,
            no_confirm: false,
            current_version: None,
            target_version: None,
            progress_style: None,
            auth_token: None,
        }
    }
}

/// Configure download and installation from bucket
impl UpdateBuilder {
    /// Initialize a new builder
    pub fn new() -> Self {
        Default::default()
    }

    /// Set the end point
    pub fn end_point(&mut self, end_point: EndPoint) -> &mut Self {
        self.end_point = end_point;
        self
    }

<<<<<<< HEAD
    /// Set the repo name, used to build a s3 api url
=======
    /// Set the bucket name, used to build a s3 api url
>>>>>>> d33eeb4a
    pub fn bucket_name(&mut self, name: &str) -> &mut Self {
        self.bucket_name = Some(name.to_owned());
        self
    }

    /// Set the optional asset name prefix, used to filter available assets with a prefix string
    pub fn asset_prefix(&mut self, prefix: &str) -> &mut Self {
        self.asset_prefix = Some(prefix.to_owned());
        self
    }

    /// Set the S3 region used in the download url
    pub fn region(&mut self, region: &str) -> &mut Self {
        self.region = Some(region.to_owned());
        self
    }

    /// Set the current app version, used to compare against the latest available version.
    /// The `cargo_crate_version!` macro can be used to pull the version from your `Cargo.toml`
    pub fn current_version(&mut self, ver: &str) -> &mut Self {
        self.current_version = Some(ver.to_owned());
        self
    }

    /// Set the target version tag to update to. This will be used to search for a release
    /// by tag name:
    /// `/repos/:owner/:repo/releases/tags/:tag`
    ///
    /// If not specified, the latest available release is used.
    pub fn target_version_tag(&mut self, ver: &str) -> &mut Self {
        self.target_version = Some(ver.to_owned());
        self
    }

    /// Set the target triple that will be downloaded, e.g. `x86_64-unknown-linux-gnu`.
    ///
    /// If unspecified, the build target of the crate will be used
    pub fn target(&mut self, target: &str) -> &mut Self {
        self.target = Some(target.to_owned());
        self
    }

    /// Set the exe's name. Also sets `bin_path_in_archive` if it hasn't already been set.
    pub fn bin_name(&mut self, name: &str) -> &mut Self {
        self.bin_name = Some(name.to_owned());
        if self.bin_path_in_archive.is_none() {
            self.bin_path_in_archive = Some(PathBuf::from(name));
        }
        self
    }

    /// Set the installation path for the new exe, defaults to the current
    /// executable's path
    pub fn bin_install_path<A: AsRef<Path>>(&mut self, bin_install_path: A) -> &mut Self {
        self.bin_install_path = Some(PathBuf::from(bin_install_path.as_ref()));
        self
    }

    /// Set the path of the exe inside the release tarball. This is the location
    /// of the executable relative to the base of the tar'd directory and is the
    /// path that will be copied to the `bin_install_path`. If not specified, this
    /// will default to the value of `bin_name`. This only needs to be specified if
    /// the path to the binary (from the root of the tarball) is not equal to just
    /// the `bin_name`.
    ///
    /// # Example
    ///
    /// For a tarball `myapp.tar.gz` with the contents:
    ///
    /// ```shell
    /// myapp.tar/
    ///  |------- bin/
    ///  |         |--- myapp  # <-- executable
    /// ```
    ///
    /// The path provided should be:
    ///
    /// ```
    /// # use self_update::backends::s3::Update;
    /// # fn run() -> Result<(), Box<::std::error::Error>> {
    /// Update::configure()
    ///     .bin_path_in_archive("bin/myapp")
    /// #   .build()?;
    /// # Ok(())
    /// # }
    /// ```
    pub fn bin_path_in_archive(&mut self, bin_path: &str) -> &mut Self {
        self.bin_path_in_archive = Some(PathBuf::from(bin_path));
        self
    }

    /// Toggle download progress bar, defaults to `off`.
    pub fn show_download_progress(&mut self, show: bool) -> &mut Self {
        self.show_download_progress = show;
        self
    }

    /// Toggle download progress bar, defaults to `off`.
    pub fn set_progress_style(&mut self, progress_style: ProgressStyle) -> &mut Self {
        self.progress_style = Some(progress_style);
        self
    }

    /// Toggle update output information, defaults to `true`.
    pub fn show_output(&mut self, show: bool) -> &mut Self {
        self.show_output = show;
        self
    }

    /// Toggle download confirmation. Defaults to `false`.
    pub fn no_confirm(&mut self, no_confirm: bool) -> &mut Self {
        self.no_confirm = no_confirm;
        self
    }

    pub fn auth_token(&mut self, auth_token: &str) -> &mut Self {
        self.auth_token = Some(auth_token.to_owned());
        self
    }

    /// Confirm config and create a ready-to-use `Update`
    ///
    /// * Errors:
    ///     * Config - Invalid `Update` configuration
    pub fn build(&self) -> Result<Box<dyn ReleaseUpdate>> {
        let bin_install_path = if let Some(v) = &self.bin_install_path {
            v.clone()
        } else {
            env::current_exe()?
        };

        Ok(Box::new(Update {
            end_point: self.end_point,
            bucket_name: if let Some(ref name) = self.bucket_name {
                name.to_owned()
            } else {
                bail!(Error::Config, "`bucket_name` required")
            },
            region: self.region.clone(),
            asset_prefix: self.asset_prefix.clone(),
            target: self
                .target
                .as_ref()
                .map(|t| t.to_owned())
                .unwrap_or_else(|| get_target().to_owned()),
            bin_name: if let Some(ref name) = self.bin_name {
                name.to_owned()
            } else {
                bail!(Error::Config, "`bin_name` required")
            },
            bin_install_path,
            bin_path_in_archive: if let Some(ref path) = self.bin_path_in_archive {
                path.to_owned()
            } else {
                bail!(Error::Config, "`bin_path_in_archive` required")
            },
            current_version: if let Some(ref ver) = self.current_version {
                ver.to_owned()
            } else {
                bail!(Error::Config, "`current_version` required")
            },
            target_version: self.target_version.as_ref().map(|v| v.to_owned()),
            show_download_progress: self.show_download_progress,
            progress_style: self.progress_style.clone(),
            show_output: self.show_output,
            no_confirm: self.no_confirm,
            auth_token: self.auth_token.clone(),
        }))
    }
}

/// Updates to a specified or latest release distributed via S3
#[derive(Debug)]
pub struct Update {
    end_point: EndPoint,
    bucket_name: String,
    asset_prefix: Option<String>,
    target: String,
    region: Option<String>,
    current_version: String,
    target_version: Option<String>,
    bin_name: String,
    bin_install_path: PathBuf,
    bin_path_in_archive: PathBuf,
    show_download_progress: bool,
    show_output: bool,
    no_confirm: bool,
    progress_style: Option<ProgressStyle>,
    auth_token: Option<String>,
}

impl Update {
    /// Initialize a new `Update` builder
    pub fn configure() -> UpdateBuilder {
        UpdateBuilder::new()
    }
}

impl ReleaseUpdate for Update {
    fn get_latest_release(&self) -> Result<Release> {
        let releases = fetch_releases_from_s3(
            self.end_point,
            &self.bucket_name,
            &self.region,
            &self.asset_prefix,
        )?;
        let rel = releases
            .iter()
            .max_by(|x, y| match bump_is_greater(&y.version, &x.version) {
                Ok(is_greater) => {
                    if is_greater {
                        Ordering::Greater
                    } else {
                        Ordering::Less
                    }
                }
                Err(_) => {
                    // Ignoring release due to an unexpected failure in parsing its version string
                    Ordering::Less
                }
            });

        match rel {
            Some(r) => Ok(r.clone()),
            None => bail!(Error::Release, "No release was found"),
        }
    }

    fn get_release_version(&self, ver: &str) -> Result<Release> {
        let releases = fetch_releases_from_s3(
            self.end_point,
            &self.bucket_name,
            &self.region,
            &self.asset_prefix,
        )?;
        let rel = releases.iter().find(|x| x.version == ver);
        match rel {
            Some(r) => Ok(r.clone()),
            None => bail!(
                Error::Release,
                "No release with version '{}' was found",
                ver
            ),
        }
    }

    fn current_version(&self) -> String {
        self.current_version.to_owned()
    }

    fn target(&self) -> String {
        self.target.clone()
    }

    fn target_version(&self) -> Option<String> {
        self.target_version.clone()
    }

    fn bin_name(&self) -> String {
        self.bin_name.clone()
    }

    fn bin_install_path(&self) -> PathBuf {
        self.bin_install_path.clone()
    }

    fn bin_path_in_archive(&self) -> PathBuf {
        self.bin_path_in_archive.clone()
    }

    fn show_download_progress(&self) -> bool {
        self.show_download_progress
    }

    fn show_output(&self) -> bool {
        self.show_output
    }

    fn no_confirm(&self) -> bool {
        self.no_confirm
    }

    fn progress_style(&self) -> Option<ProgressStyle> {
        self.progress_style.clone()
    }

    fn auth_token(&self) -> Option<String> {
        self.auth_token.clone()
    }
}

/// Obtain list of releases from AWS S3 API, from bucket and region specified,
/// filtering assets which don't match the prefix string if provided.
///
/// This will strip the prefix from provided file names, allowing use with subdirectories
fn fetch_releases_from_s3(
    end_point: EndPoint,
    bucket_name: &str,
    region: &Option<String>,
    asset_prefix: &Option<String>,
) -> Result<Vec<Release>> {
    let prefix = match asset_prefix {
        Some(prefix) => format!("&prefix={}", prefix),
        None => "".to_string(),
    };

    let download_base_url = match end_point {
        EndPoint::S3 => {
            let region = if let Some(region) = region {
                region
            } else {
                bail!(Error::Config, "`region` required")
            };
            format!("https://{}.s3.{}.amazonaws.com/", bucket_name, region)
        }
        EndPoint::DigitalOceanSpaces => {
            let region = if let Some(region) = region {
                region
            } else {
                bail!(Error::Config, "`region` required")
            };
            format!("https://{}.{}.digitaloceanspaces.com/", bucket_name, region)
        }
        EndPoint::GCS => format!("https://storage.googleapis.com/{}/", bucket_name),
    };

    let api_url = match end_point {
        EndPoint::S3 | EndPoint::DigitalOceanSpaces => format!(
            "{}?list-type=2&max-keys={}{}",
            download_base_url, MAX_KEYS, prefix
        ),
        EndPoint::GCS => format!("{}?max-keys={}{}", download_base_url, MAX_KEYS, prefix),
    };

    debug!("using api url: {:?}", api_url);

    let resp = reqwest::blocking::Client::new().get(&api_url).send()?;
    if !resp.status().is_success() {
        bail!(
            Error::Network,
            "S3 API request failed with status: {:?} - for: {:?}",
            resp.status(),
            api_url
        )
    }

    let body = resp.text()?;
    let mut reader = Reader::from_str(&body);
    reader.trim_text(true);

    // Let's now parse the response to extract the releases
    enum Tag {
        Contents,
        Key,
        LastModified,
        Other,
    };

    let mut current_tag = Tag::Other;
    let mut current_release: Option<Release> = None;
    let regex =
        Regex::new(r"(?i)(?P<prefix>.*/)*(?P<name>.+)-[v]{0,1}(?P<version>\d+\.\d+\.\d+)-.+")
            .map_err(|err| {
                Error::Release(format!(
                    "Failed constructing regex to parse S3 filenames: {}",
                    err
                ))
            })?;

    // inspecting each XML element we populate our releases list
    let mut buf = Vec::new();
    let mut releases: Vec<Release> = vec![];
    loop {
        match reader.read_event(&mut buf) {
            Ok(Event::Start(ref e)) => match e.name() {
                b"Contents" => {
                    current_tag = Tag::Contents;
                    if let Some(release) = current_release {
                        add_to_releases_list(&mut releases, release);
                    }
                    current_release = None;
                }
                b"Key" => current_tag = Tag::Key,
                b"LastModified" => current_tag = Tag::LastModified,
                _ => current_tag = Tag::Other,
            },
            Ok(Event::Text(e)) => {
                // if we cannot decode a tag text we just ignore it
                if let Ok(txt) = e.unescape_and_decode(&reader) {
                    match current_tag {
                        Tag::Key => {
                            let p = PathBuf::from(&txt);
                            let exe_name = match p.file_name().map(|v| v.to_str()) {
                                Some(Some(v)) => v,
                                _ => &txt,
                            };

                            if let Some(captures) = regex.captures(&txt) {
                                let release = current_release.get_or_insert(Release::default());
                                release.name = captures["name"].to_string();
                                release.version =
                                    captures["version"].trim_start_matches('v').to_string();
                                release.assets = vec![ReleaseAsset {
                                    name: exe_name.to_string(),
                                    download_url: format!("{}{}", download_base_url, txt),
                                }];
                                debug!("Matched release: {:?}", release);
                            } else {
                                debug!("Regex mismatch: {:?}", &txt);
                            }
                        }
                        Tag::LastModified => {
                            let release = current_release.get_or_insert(Release::default());
                            release.date = txt;
                        }
                        _ => (),
                    }
                }
            }
            Ok(Event::Eof) => {
                if let Some(release) = current_release {
                    add_to_releases_list(&mut releases, release);
                }
                break; // exits the loop when reaching end of file
            }
            Err(e) => bail!(
                Error::Release,
                "Failed when parsing S3 XML response at position {}: {:?}",
                reader.buffer_position(),
                e
            ),
            _ => (), // There are several other `Event`s we ignore here
        }

        buf.clear();
    }

    Ok(releases)
}

// Add a release to the list if it's doesn't exist yet, or merge its asset/s
// details into the release item already existing in the list
fn add_to_releases_list(releases: &mut Vec<Release>, mut rel: Release) {
    if !rel.version.is_empty() && !rel.name.is_empty() {
        match releases
            .iter()
            .position(|curr| curr.name == rel.name && curr.version == rel.version)
        {
            Some(index) => {
                rel.assets.append(&mut releases[index].assets);
                releases.push(rel);
                releases.swap_remove(index);
            }
            None => releases.push(rel),
        }
    }
}<|MERGE_RESOLUTION|>--- conflicted
+++ resolved
@@ -191,12 +191,8 @@
         self.end_point = end_point;
         self
     }
-
-<<<<<<< HEAD
-    /// Set the repo name, used to build a s3 api url
-=======
+ 
     /// Set the bucket name, used to build a s3 api url
->>>>>>> d33eeb4a
     pub fn bucket_name(&mut self, name: &str) -> &mut Self {
         self.bucket_name = Some(name.to_owned());
         self
